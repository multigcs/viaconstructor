"""ttf and otf reading."""

import argparse

import freetype

from ..calc import point_of_line, quadratic_bezier  # pylint: disable=E0402
from ..input_plugins_base import DrawReaderBase


class DrawReader(DrawReaderBase):
    @staticmethod
    def arg_parser(parser) -> None:
        parser.add_argument(
            "--ttfread-text",
            help="ttfread: text for the Truetype reader",
            type=str,
            default="Via",
        )
        parser.add_argument(
            "--ttfread-height",
            help="text height for the Truetype reader",
            type=float,
            default=100,
        )
        parser.add_argument(
            "--ttfread-space",
            help="extra space between character",
            type=float,
            default=0,
        )
        parser.add_argument(
            "--ttfread-border",
            help="adding border to the text",
            type=float,
            default=10.0,
        )

    @staticmethod
    def preload_setup(filename: str, args: argparse.Namespace):  # pylint: disable=W0613
        from PyQt5.QtWidgets import (  # pylint: disable=E0611,C0415
            QDialog,
            QDialogButtonBox,
            QDoubleSpinBox,
            QLabel,
            QPlainTextEdit,
            QVBoxLayout,
        )

        dialog = QDialog()
        dialog.setWindowTitle("TTF-Reader")

        dialog.buttonBox = QDialogButtonBox(QDialogButtonBox.Ok)
        dialog.buttonBox.accepted.connect(dialog.accept)

        dialog.layout = QVBoxLayout()
        message = QLabel("Import-Options")
        dialog.layout.addWidget(message)

        label = QLabel("Text")
        dialog.layout.addWidget(label)

        ttfread_text = QPlainTextEdit()
        ttfread_text.setPlainText(args.ttfread_text)
        dialog.layout.addWidget(ttfread_text)

        label = QLabel("Height")
        dialog.layout.addWidget(label)
        ttfread_height = QDoubleSpinBox()
        ttfread_height.setDecimals(3)
        ttfread_height.setSingleStep(0.1)
        ttfread_height.setMinimum(0.0001)
        ttfread_height.setMaximum(100000)
        ttfread_height.setValue(args.ttfread_height)
        dialog.layout.addWidget(ttfread_height)

        label = QLabel("Space")
        dialog.layout.addWidget(label)
        ttfread_space = QDoubleSpinBox()
        ttfread_space.setDecimals(3)
        ttfread_space.setSingleStep(0.1)
        ttfread_space.setMinimum(-100000)
        ttfread_space.setMaximum(100000)
        ttfread_space.setValue(args.ttfread_space)
        dialog.layout.addWidget(ttfread_space)

        label = QLabel("Border")
        dialog.layout.addWidget(label)
        ttfread_border = QDoubleSpinBox()
        ttfread_border.setDecimals(3)
        ttfread_border.setSingleStep(0.1)
        ttfread_border.setMinimum(-1000)
        ttfread_border.setMaximum(1000)
        ttfread_border.setValue(args.ttfread_border)
        dialog.layout.addWidget(ttfread_border)

        dialog.layout.addWidget(dialog.buttonBox)
        dialog.setLayout(dialog.layout)

        if dialog.exec():
            args.ttfread_text = ttfread_text.toPlainText()
            args.ttfread_height = ttfread_height.value()
            args.ttfread_space = ttfread_space.value()
            args.ttfread_border = ttfread_border.value()



    def __init__(self, filename: str, args: argparse.Namespace = None):
        """loading and drawing font"""
        self.filename = filename
        self.segments: list[dict] = []

        face = freetype.Face(self.filename)
        face.set_char_size(1000)

        scale = args.ttfread_height / 1000.0  # type: ignore
        border = args.ttfread_border

        ctx = {
            "last": (),
            "pos": [0, 0],
            "max": 0,
            "scale": (scale, scale),
        }

        part_l = len(args.ttfread_text)
        for part_n, char in enumerate(args.ttfread_text):  # type: ignore
            print(f"loading file: {round((part_n + 1) * 100 / part_l, 1)}%", end="\r")
            if char == " ":
                ctx["pos"][0] += 800 * scale  # type: ignore
                continue
            if char == "\n":
                ctx["pos"][0] = 0  # type: ignore
                ctx["pos"][1] -= 1000 * scale  # type: ignore
                continue
            face.load_char(
                char,
                freetype.FT_LOAD_DEFAULT  # pylint: disable=E1101
                | freetype.FT_LOAD_NO_BITMAP,  # pylint: disable=E1101
            )
            face.glyph.outline.decompose(
                ctx,
                move_to=self.move_to,
                line_to=self.line_to,
                conic_to=self.conic_to,
                cubic_to=self.cubic_to,
            )
            ctx["pos"][0] = ctx["max"] + args.ttfread_space  # type: ignore
            ctx["max"] = 0
        print("")

        self.min_max = [0.0, 0.0, 10.0, 10.0]
        for seg_idx, segment in enumerate(self.segments):
            if seg_idx == 0:
                self.min_max[0] = segment.start[0]
                self.min_max[1] = segment.start[1]
                self.min_max[2] = segment.start[0]
                self.min_max[3] = segment.start[1]
            else:
                self.min_max[0] = min(self.min_max[0], segment.start[0])
                self.min_max[1] = min(self.min_max[1], segment.start[1])
                self.min_max[2] = max(self.min_max[2], segment.start[0])
                self.min_max[3] = max(self.min_max[3], segment.start[1])

                self.min_max[0] = min(self.min_max[0], segment.end[0])
                self.min_max[1] = min(self.min_max[1], segment.end[1])
                self.min_max[2] = max(self.min_max[2], segment.end[0])
                self.min_max[3] = max(self.min_max[3], segment.end[1])

<<<<<<< HEAD

        if border >= 0.0:
            self._add_line((self.min_max[0]-border, self.min_max[1]-border), (self.min_max[0]-border, self.min_max[3]+border))
            self._add_line((self.min_max[0]-border, self.min_max[3]+border), (self.min_max[2]+border, self.min_max[3]+border))
            self._add_line((self.min_max[2]+border, self.min_max[3]+border), (self.min_max[2]+border, self.min_max[1]-border))
            self._add_line((self.min_max[2]+border, self.min_max[1]-border), (self.min_max[0]-border, self.min_max[1]-border))

=======
        if border != 0.0:
            self._add_line(
                (self.min_max[0] - border, self.min_max[1] - border),
                (self.min_max[0] - border, self.min_max[3] + border),
            )
            self._add_line(
                (self.min_max[0] - border, self.min_max[3] + border),
                (self.min_max[2] + border, self.min_max[3] + border),
            )
            self._add_line(
                (self.min_max[2] + border, self.min_max[3] + border),
                (self.min_max[2] + border, self.min_max[1] - border),
            )
            self._add_line(
                (self.min_max[2] + border, self.min_max[1] - border),
                (self.min_max[0] - border, self.min_max[1] - border),
            )
>>>>>>> 064dccf7

        self.size = []
        self.size.append(self.min_max[2] - self.min_max[0])
        self.size.append(self.min_max[3] - self.min_max[1])

    def move_to(self, point_a, ctx):
        point = (
            point_a.x * ctx["scale"][0] + ctx["pos"][0],
            point_a.y * ctx["scale"][1] + ctx["pos"][1],
        )
        ctx["max"] = max(ctx["max"], point[0])
        ctx["last"] = point

    def line_to(self, point_a, ctx):
        point = (
            point_a.x * ctx["scale"][0] + ctx["pos"][0],
            point_a.y * ctx["scale"][1] + ctx["pos"][1],
        )
        ctx["max"] = max(ctx["max"], point[0])
        self._add_line(ctx["last"], point)
        ctx["last"] = point

    def conic_to(self, point_a, point_b, ctx):
        start = ctx["last"]
        curv_pos = 0.0
        while curv_pos <= 1.0:
            point = quadratic_bezier(
                curv_pos,
                (
                    start,
                    (
                        point_a.x * ctx["scale"][0] + ctx["pos"][0],
                        point_a.y * ctx["scale"][1] + ctx["pos"][1],
                    ),
                    (
                        point_b.x * ctx["scale"][0] + ctx["pos"][0],
                        point_b.y * ctx["scale"][1] + ctx["pos"][1],
                    ),
                ),
            )
            ctx["max"] = max(ctx["max"], point[0])
            self._add_line(ctx["last"], point)
            ctx["last"] = point
            curv_pos += 0.1

    def cubic_to(self, point_a, point_b, point_c, ctx):
        start = ctx["last"]
        curv_pos = 0.0
        while curv_pos <= 1.0:
            ctrl1 = (
                point_a.x * ctx["scale"][0] + ctx["pos"][0],
                point_a.y * ctx["scale"][1] + ctx["pos"][1],
            )
            ctrl2 = (
                point_b.x * ctx["scale"][0] + ctx["pos"][0],
                point_b.y * ctx["scale"][1] + ctx["pos"][1],
            )
            nextp = (
                point_c.x * ctx["scale"][0] + ctx["pos"][0],
                point_c.y * ctx["scale"][1] + ctx["pos"][1],
            )

            ctrl3ab = point_of_line(start, ctrl1, curv_pos)
            ctrl3bc = point_of_line(ctrl1, ctrl2, curv_pos)
            ctrl3 = point_of_line(ctrl3ab, ctrl3bc, curv_pos)
            ctrl4ab = point_of_line(ctrl1, ctrl2, curv_pos)
            ctrl4bc = point_of_line(ctrl2, nextp, curv_pos)
            ctrl4 = point_of_line(ctrl4ab, ctrl4bc, curv_pos)
            point = point_of_line(ctrl3, ctrl4, curv_pos)

            ctx["max"] = max(ctx["max"], point[0])
            self._add_line(ctx["last"], point)
            ctx["last"] = point
            curv_pos += 0.1

    @staticmethod
    def suffix(args: argparse.Namespace = None) -> list[str]:  # pylint: disable=W0613
        return ["ttf", "otf"]<|MERGE_RESOLUTION|>--- conflicted
+++ resolved
@@ -167,15 +167,6 @@
                 self.min_max[2] = max(self.min_max[2], segment.end[0])
                 self.min_max[3] = max(self.min_max[3], segment.end[1])
 
-<<<<<<< HEAD
-
-        if border >= 0.0:
-            self._add_line((self.min_max[0]-border, self.min_max[1]-border), (self.min_max[0]-border, self.min_max[3]+border))
-            self._add_line((self.min_max[0]-border, self.min_max[3]+border), (self.min_max[2]+border, self.min_max[3]+border))
-            self._add_line((self.min_max[2]+border, self.min_max[3]+border), (self.min_max[2]+border, self.min_max[1]-border))
-            self._add_line((self.min_max[2]+border, self.min_max[1]-border), (self.min_max[0]-border, self.min_max[1]-border))
-
-=======
         if border != 0.0:
             self._add_line(
                 (self.min_max[0] - border, self.min_max[1] - border),
@@ -193,7 +184,6 @@
                 (self.min_max[2] + border, self.min_max[1] - border),
                 (self.min_max[0] - border, self.min_max[1] - border),
             )
->>>>>>> 064dccf7
 
         self.size = []
         self.size.append(self.min_max[2] - self.min_max[0])
